<<<<<<< HEAD
use std::path::PathBuf;
=======
use std::io::{self, Write};
>>>>>>> fe179712

use codespan_reporting::diagnostic::{
    Diagnostic as CodespanDiagnostic, Label as CodespanLabel, LabelStyle, Severity,
};
use serde::Serialize;
use termcolor::StandardStream;

#[derive(Serialize)]
#[serde(tag = "type")]
pub enum JsonOutput {
    Diagnostic(JsonDiagnostic),
<<<<<<< HEAD
    // PLUGIN TODO: This should say what plugins with what permissions
    PluginsNotLoaded {
        authorization_path: PathBuf,
        canon_filename: PathBuf,
    },
=======
    Summary(JsonSummary),
}

#[derive(Serialize)]
pub struct JsonSummary {
    errors: usize,
    warnings: usize,
    parse_errors: usize,
>>>>>>> fe179712
}

#[derive(Serialize)]
pub struct JsonDiagnostic {
    severity: Severity,
    code: Option<String>,
    message: String,
    primary_label: Label,
    notes: Vec<String>,
    secondary_labels: Vec<Label>,
}

#[derive(Serialize)]
struct Label {
    filename: String,
    span: Span,
    message: String,
}

#[derive(Serialize)]
struct Span {
    start: usize,
    start_line: usize,
    start_column: usize,
    end: usize,
    end_line: usize,
    end_column: usize,
}

fn label_to_serializable(
    filename: &str,
    label: &CodespanLabel<codespan::FileId>,
    files: &codespan::Files<&str>,
) -> Label {
    let start_location = files
        .location(label.file_id, label.range.start as u32)
        .expect("unable to determine start location for label");
    let end_location = files
        .location(label.file_id, label.range.end as u32)
        .expect("unable to determine end location for label");
    Label {
        filename: filename.to_string(),
        message: label.message.to_owned(),
        span: Span {
            start: label.range.start,
            start_line: start_location.line.into(),
            start_column: start_location.column.into(),
            end: label.range.end,
            end_line: end_location.line.into(),
            end_column: end_location.column.into(),
        },
    }
}

pub fn diagnostic_to_json(
    diagnostic: &CodespanDiagnostic<codespan::FileId>,
    files: &codespan::Files<&str>,
) -> JsonDiagnostic {
    let label = diagnostic.labels.first().expect("no labels passed");
    let filename = files.name(label.file_id).to_string_lossy().into_owned();

    JsonDiagnostic {
        code: diagnostic.code.to_owned(),
        message: diagnostic.message.to_owned(),
        severity: diagnostic.severity.to_owned(),
        notes: diagnostic.notes.to_owned(),
        primary_label: label_to_serializable(&filename, label, files),
        secondary_labels: diagnostic
            .labels
            .iter()
            .filter(|label| label.style == LabelStyle::Secondary)
            .map(|label| label_to_serializable(&filename, label, files))
            .collect(),
    }
}

<<<<<<< HEAD
pub fn print_json(output: JsonOutput) {
    println!(
        "{}",
        serde_json::to_string(&output).expect("unable to serialize json output")
    );
=======
pub fn log_total_json(
    mut stdout: StandardStream,
    parse_errors: usize,
    lint_errors: usize,
    lint_warnings: usize,
) -> io::Result<()> {
    writeln!(
        stdout,
        "{}",
        serde_json::to_string(&JsonOutput::Summary(JsonSummary {
            errors: lint_errors,
            warnings: lint_warnings,
            parse_errors
        }))?
    )?;

    Ok(())
>>>>>>> fe179712
}
<|MERGE_RESOLUTION|>--- conflicted
+++ resolved
@@ -1,134 +1,127 @@
-<<<<<<< HEAD
-use std::path::PathBuf;
-=======
-use std::io::{self, Write};
->>>>>>> fe179712
-
-use codespan_reporting::diagnostic::{
-    Diagnostic as CodespanDiagnostic, Label as CodespanLabel, LabelStyle, Severity,
-};
-use serde::Serialize;
-use termcolor::StandardStream;
-
-#[derive(Serialize)]
-#[serde(tag = "type")]
-pub enum JsonOutput {
-    Diagnostic(JsonDiagnostic),
-<<<<<<< HEAD
-    // PLUGIN TODO: This should say what plugins with what permissions
-    PluginsNotLoaded {
-        authorization_path: PathBuf,
-        canon_filename: PathBuf,
-    },
-=======
-    Summary(JsonSummary),
-}
-
-#[derive(Serialize)]
-pub struct JsonSummary {
-    errors: usize,
-    warnings: usize,
-    parse_errors: usize,
->>>>>>> fe179712
-}
-
-#[derive(Serialize)]
-pub struct JsonDiagnostic {
-    severity: Severity,
-    code: Option<String>,
-    message: String,
-    primary_label: Label,
-    notes: Vec<String>,
-    secondary_labels: Vec<Label>,
-}
-
-#[derive(Serialize)]
-struct Label {
-    filename: String,
-    span: Span,
-    message: String,
-}
-
-#[derive(Serialize)]
-struct Span {
-    start: usize,
-    start_line: usize,
-    start_column: usize,
-    end: usize,
-    end_line: usize,
-    end_column: usize,
-}
-
-fn label_to_serializable(
-    filename: &str,
-    label: &CodespanLabel<codespan::FileId>,
-    files: &codespan::Files<&str>,
-) -> Label {
-    let start_location = files
-        .location(label.file_id, label.range.start as u32)
-        .expect("unable to determine start location for label");
-    let end_location = files
-        .location(label.file_id, label.range.end as u32)
-        .expect("unable to determine end location for label");
-    Label {
-        filename: filename.to_string(),
-        message: label.message.to_owned(),
-        span: Span {
-            start: label.range.start,
-            start_line: start_location.line.into(),
-            start_column: start_location.column.into(),
-            end: label.range.end,
-            end_line: end_location.line.into(),
-            end_column: end_location.column.into(),
-        },
-    }
-}
-
-pub fn diagnostic_to_json(
-    diagnostic: &CodespanDiagnostic<codespan::FileId>,
-    files: &codespan::Files<&str>,
-) -> JsonDiagnostic {
-    let label = diagnostic.labels.first().expect("no labels passed");
-    let filename = files.name(label.file_id).to_string_lossy().into_owned();
-
-    JsonDiagnostic {
-        code: diagnostic.code.to_owned(),
-        message: diagnostic.message.to_owned(),
-        severity: diagnostic.severity.to_owned(),
-        notes: diagnostic.notes.to_owned(),
-        primary_label: label_to_serializable(&filename, label, files),
-        secondary_labels: diagnostic
-            .labels
-            .iter()
-            .filter(|label| label.style == LabelStyle::Secondary)
-            .map(|label| label_to_serializable(&filename, label, files))
-            .collect(),
-    }
-}
-
-<<<<<<< HEAD
-pub fn print_json(output: JsonOutput) {
-    println!(
-        "{}",
-        serde_json::to_string(&output).expect("unable to serialize json output")
-    );
-=======
-pub fn log_total_json(
-    mut stdout: StandardStream,
-    parse_errors: usize,
-    lint_errors: usize,
-    lint_warnings: usize,
-) -> io::Result<()> {
-    writeln!(
-        stdout,
-        "{}",
-        serde_json::to_string(&JsonOutput::Summary(JsonSummary {
-            errors: lint_errors,
-            warnings: lint_warnings,
-            parse_errors
-        }))?
-    )?;
-
-    Ok(())
->>>>>>> fe179712
-}
+use std::io::{self, Write};
+use std::path::PathBuf;
+
+use codespan_reporting::diagnostic::{
+    Diagnostic as CodespanDiagnostic, Label as CodespanLabel, LabelStyle, Severity,
+};
+use serde::Serialize;
+use termcolor::StandardStream;
+
+#[derive(Serialize)]
+#[serde(tag = "type")]
+pub enum JsonOutput {
+    Diagnostic(JsonDiagnostic),
+    // PLUGIN TODO: This should say what plugins with what permissions
+    PluginsNotLoaded {
+        authorization_path: PathBuf,
+        canon_filename: PathBuf,
+    },
+    Summary(JsonSummary),
+}
+
+#[derive(Serialize)]
+pub struct JsonSummary {
+    errors: usize,
+    warnings: usize,
+    parse_errors: usize,
+}
+
+#[derive(Serialize)]
+pub struct JsonDiagnostic {
+    severity: Severity,
+    code: Option<String>,
+    message: String,
+    primary_label: Label,
+    notes: Vec<String>,
+    secondary_labels: Vec<Label>,
+}
+
+#[derive(Serialize)]
+struct Label {
+    filename: String,
+    span: Span,
+    message: String,
+}
+
+#[derive(Serialize)]
+struct Span {
+    start: usize,
+    start_line: usize,
+    start_column: usize,
+    end: usize,
+    end_line: usize,
+    end_column: usize,
+}
+
+fn label_to_serializable(
+    filename: &str,
+    label: &CodespanLabel<codespan::FileId>,
+    files: &codespan::Files<&str>,
+) -> Label {
+    let start_location = files
+        .location(label.file_id, label.range.start as u32)
+        .expect("unable to determine start location for label");
+    let end_location = files
+        .location(label.file_id, label.range.end as u32)
+        .expect("unable to determine end location for label");
+    Label {
+        filename: filename.to_string(),
+        message: label.message.to_owned(),
+        span: Span {
+            start: label.range.start,
+            start_line: start_location.line.into(),
+            start_column: start_location.column.into(),
+            end: label.range.end,
+            end_line: end_location.line.into(),
+            end_column: end_location.column.into(),
+        },
+    }
+}
+
+pub fn diagnostic_to_json(
+    diagnostic: &CodespanDiagnostic<codespan::FileId>,
+    files: &codespan::Files<&str>,
+) -> JsonDiagnostic {
+    let label = diagnostic.labels.first().expect("no labels passed");
+    let filename = files.name(label.file_id).to_string_lossy().into_owned();
+
+    JsonDiagnostic {
+        code: diagnostic.code.to_owned(),
+        message: diagnostic.message.to_owned(),
+        severity: diagnostic.severity.to_owned(),
+        notes: diagnostic.notes.to_owned(),
+        primary_label: label_to_serializable(&filename, label, files),
+        secondary_labels: diagnostic
+            .labels
+            .iter()
+            .filter(|label| label.style == LabelStyle::Secondary)
+            .map(|label| label_to_serializable(&filename, label, files))
+            .collect(),
+    }
+}
+
+pub fn print_json(output: JsonOutput) {
+    println!(
+        "{}",
+        serde_json::to_string(&output).expect("unable to serialize json output")
+    );
+}
+
+pub fn log_total_json(
+    mut stdout: StandardStream,
+    parse_errors: usize,
+    lint_errors: usize,
+    lint_warnings: usize,
+) -> io::Result<()> {
+    writeln!(
+        stdout,
+        "{}",
+        serde_json::to_string(&JsonOutput::Summary(JsonSummary {
+            errors: lint_errors,
+            warnings: lint_warnings,
+            parse_errors
+        }))?
+    )?;
+
+    Ok(())
+}