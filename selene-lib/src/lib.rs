#![recursion_limit = "1000"]
#![cfg_attr(
    feature = "force_exhaustive_checks",
    feature(non_exhaustive_omitted_patterns_lint)
)]
use std::{
    collections::HashMap,
    error::Error,
    fmt,
    path::Path,
    sync::{Arc, Mutex},
};

use full_moon::ast::Ast;
use serde::{
    de::{DeserializeOwned, Deserializer},
    Deserialize,
};

mod ast_util;
mod lint_filtering;
pub mod lints;
mod plugins;
mod possible_std;
pub mod standard_library;
mod text;

#[cfg(test)]
mod test_util;

#[cfg(test)]
mod test_full_runs;

use lints::{AstContext, Context, Diagnostic, Lint, Severity};
use standard_library::StandardLibrary;

#[derive(Debug)]
pub enum CheckerError {
    ConfigDeserializeError {
        name: &'static str,
        problem: Box<dyn Error>,
    },

    InvalidPlugin(Box<dyn Error>),

    LintNewError {
        name: &'static str,
        problem: Box<dyn Error>,
    },
}

impl fmt::Display for CheckerError {
    fn fmt(&self, formatter: &mut fmt::Formatter) -> fmt::Result {
        match &self {
            CheckerError::ConfigDeserializeError { name, problem } => write!(
                formatter,
                "[{name}] Configuration was incorrectly formatted: {problem}",
            ),

            CheckerError::InvalidPlugin(error) => {
                write!(formatter, "Couldn't load plugin: {error}")
            }

            CheckerError::LintNewError { name, problem } => write!(formatter, "[{name}] {problem}"),
        }
    }
}

impl Error for CheckerError {}

#[derive(Deserialize)]
#[serde(default)]
#[serde(rename_all = "kebab-case")]
pub struct CheckerConfig<V> {
    pub config: HashMap<String, V>,
    pub plugins: Vec<plugins::config::PluginConfig>,
    #[serde(alias = "rules")]
    pub lints: HashMap<String, LintVariation>,
    pub std: Option<String>,
    pub exclude: Vec<String>,

    // Not locked behind Roblox feature so that selene.toml for Roblox will
    // run even without it.
    pub roblox_std_source: RobloxStdSource,
}

impl<V> CheckerConfig<V> {
    // PLUGIN TODO: Don't allow escaping base
    pub fn absolutize_paths(&mut self, base: &Path) {
        for plugin in &mut self.plugins {
            plugin.source = base.join(&plugin.source);
        }
    }

    // Necessary because #[derive(Default)] would bind V: Default
    pub fn std(&self) -> &str {
        self.std.as_deref().unwrap_or("lua51")
    }
}

impl<V> Default for CheckerConfig<V> {
    fn default() -> Self {
        CheckerConfig {
            config: HashMap::new(),

            lints: HashMap::new(),
            plugins: Vec::new(),
            std: None,
            exclude: Vec::new(),

            roblox_std_source: RobloxStdSource::default(),
        }
    }
}

#[derive(Clone, Copy, Debug, PartialEq, Eq, Deserialize)]
#[serde(rename_all = "kebab-case")]
pub enum LintVariation {
    Allow,
    Deny,
    Warn,
}

impl LintVariation {
    pub fn to_severity(self) -> Severity {
        match self {
            LintVariation::Allow => Severity::Allow,
            LintVariation::Deny => Severity::Error,
            LintVariation::Warn => Severity::Warning,
        }
    }
}

#[derive(Clone, Copy, Debug, PartialEq, Eq, Deserialize)]
#[serde(rename_all = "kebab-case")]
pub enum RobloxStdSource {
    Floating,
    Pinned,
}

impl Default for RobloxStdSource {
    fn default() -> Self {
        Self::Floating
    }
}

pub struct Checker<V: 'static + DeserializeOwned> {
    config: CheckerConfig<V>,
    context: Context,
    plugins: Vec<plugins::LuaPlugin>,

    lints: Lints,
}

impl<V: 'static + DeserializeOwned> Checker<V> {
    // TODO: Be more strict about config? Make sure all keys exist
    pub fn new(
        mut config: CheckerConfig<V>,
        standard_library: StandardLibrary,
    ) -> Result<Self, CheckerError>
    where
        V: for<'de> Deserializer<'de>,
    {
        Ok(Self {
            context: Context {
                standard_library,
                standard_library_is_set: config.std.is_some(),
            },

            plugins: create_plugins_from_config(&config)?,

            lints: Lints::new(&mut config)?,

            config,
        })
    }

    pub fn test_on(&self, ast: &Ast) -> Vec<CheckerDiagnostic> {
        let ast_context = AstContext::from_ast(ast);
        let mut diagnostics = self.lints.test_on(ast, self, &ast_context, &self.context);

        self.run_plugins(&mut diagnostics, ast, &ast_context);

        diagnostics = lint_filtering::filter_diagnostics(
            ast,
            diagnostics,
            self.get_lint_severity(&self.lints.invalid_lint_filter, "invalid_lint_filter"),
        );

        diagnostics
    }

    pub fn get_lint_severity<L: Lint>(&self, _lint: &L, name: &'static str) -> Severity {
        match self.config.lints.get(name) {
            Some(variation) => variation.to_severity(),
            None => L::SEVERITY,
        }
    }

    fn run_plugins(
        &self,
        diagnostics: &mut Vec<CheckerDiagnostic>,
        ast: &Ast,
        ast_context: &AstContext,
    ) {
        if self.plugins.is_empty() {
            return;
        }

        let lua_ast = Arc::new(Mutex::new(full_moon_lua_types::Ast::from(ast)));

        for plugin in &self.plugins {
            let plugin_name = plugin.full_name();

            let plugin_pass = {
                profiling::scope!(plugin_name);
                plugin.pass(Arc::clone(&lua_ast), &self.context, ast_context)
            };

            match plugin_pass {
                Ok(plugin_diagnostics) => {
                    diagnostics.extend(&mut plugin_diagnostics.into_iter().map(|diagnostic| {
                        CheckerDiagnostic {
                            diagnostic,
                            severity: match self.config.lints.get(&plugin_name) {
                                Some(variation) => variation.to_severity(),
                                None => plugin.severity(),
                            },
                        }
                    }));
                }

                Err(error) => {
                    diagnostics.push(CheckerDiagnostic {
                        diagnostic: Diagnostic::new(
                            plugin_name,
                            format!("error running plugin: {error}"),
                            // PLUGIN TODO: Support not pointing at anything in particular (and allow lint(message) to do the same)
                            lints::Label::new((0, 0)),
                        ),
                        severity: Severity::Error,
                    });
                }
            }
        }
    }
}

macro_rules! use_lints {
    {
        $(
            $lint_name:ident: $lint_path:ty,
        )+

        $(
            #[$meta:meta]
            {
                $($meta_lint_name:ident: $meta_lint_path:ty,)+
            },
        )+
    } => {
        lazy_static::lazy_static! {
            static ref ALL_LINTS: Vec<&'static str> = vec![
                $(
                    stringify!($lint_name),
                )+

                $(
                    $(
                        #[$meta]
                        stringify!($meta_lint_name),
                    )+
                )+
            ];
        }

        pub struct Lints {
            $(
                pub $lint_name: $lint_path,
            )+

            $(
                $(
                    #[$meta]
                    pub $meta_lint_name: $meta_lint_path,
                )+
            )+
        }

        impl Lints {
            fn new<V: 'static + DeserializeOwned>(config: &mut CheckerConfig<V>) -> Result<Self, CheckerError>
            where
                V: for<'de> Deserializer<'de>,
            {
                macro_rules! lint_field {
                    ($name:ident, $path:ty) => {{
                        let lint_name = stringify!($name);

                        let lint = <$path>::new({
                            match config.config.remove(lint_name) {
                                Some(entry_generic) => {
                                    <$path as Lint>::Config::deserialize(entry_generic).map_err(|error| {
                                        CheckerError::ConfigDeserializeError {
                                            name: lint_name,
                                            problem: Box::new(error),
                                        }
                                    })?
                                }

                                None => {
                                    <$path as Lint>::Config::default()
                                }
                            }
                        }).map_err(|error| {
                            CheckerError::LintNewError {
                                name: stringify!($name),
                                problem: Box::new(error),
                            }
                        })?;

                        lint
                    }};
                }

                Ok(Self {
                    $(
                        $lint_name: {
                            lint_field!($lint_name, $lint_path)
                        },
                    )+
                    $(
                        $(
                            #[$meta]
                            $meta_lint_name: {
                                lint_field!($meta_lint_name, $meta_lint_path)
                            },
                        )+
                    )+
<<<<<<< HEAD
=======

                    context: Context {
                        standard_library,
                        user_set_standard_library: config.std.as_ref().map(|std_text| {
                            std_text.split('+').map(ToOwned::to_owned).collect()
                        }),
                    },

                    config,
>>>>>>> fe179712
                })
            }

            fn test_on<V: 'static + DeserializeOwned>(&self, ast: &Ast, checker: &Checker<V>, ast_context: &AstContext, context: &Context) -> Vec<CheckerDiagnostic> {
                let mut diagnostics = Vec::new();

                macro_rules! check_lint {
                    ($name:ident) => {
                        let lint = &self.$name;

                        let lint_pass = {
                            profiling::scope!(&format!("lint: {}", stringify!($name)));
                            lint.pass(ast, context, ast_context)
                        };

                        diagnostics.extend(&mut lint_pass.into_iter().map(|diagnostic| {
                            CheckerDiagnostic {
                                diagnostic,
                                severity: checker.get_lint_severity(lint, stringify!($name)),
                            }
                        }));
                    };
                }

                $(
                    check_lint!($lint_name);
                )+

                $(
                    $(
                        #[$meta]
                        {
                            check_lint!($meta_lint_name);
                        }
                    )+
                )+

                diagnostics
            }
        }
    };
}

fn create_plugins_from_config<V>(
    config: &CheckerConfig<V>,
) -> Result<Vec<plugins::LuaPlugin>, CheckerError> {
    let mut plugins = Vec::new();

    for plugin_config in &config.plugins {
        plugins.push(
            plugins::LuaPlugin::new(plugin_config)
                .map_err(|error| CheckerError::InvalidPlugin(error))?,
        );
    }

    Ok(plugins)
}

#[derive(Debug)]
pub struct CheckerDiagnostic {
    pub diagnostic: Diagnostic,
    pub severity: Severity,
}

pub fn lint_exists(name: &str) -> bool {
    ALL_LINTS.contains(&name)
}

use_lints! {
    almost_swapped: lints::almost_swapped::AlmostSwappedLint,
    bad_string_escape: lints::bad_string_escape::BadStringEscapeLint,
    compare_nan: lints::compare_nan::CompareNanLint,
    constant_table_comparison: lints::constant_table_comparison::ConstantTableComparisonLint,
    deprecated: lints::deprecated::DeprecatedLint,
    divide_by_zero: lints::divide_by_zero::DivideByZeroLint,
    duplicate_keys: lints::duplicate_keys::DuplicateKeysLint,
    empty_if: lints::empty_if::EmptyIfLint,
    global_usage: lints::global_usage::GlobalLint,
    high_cyclomatic_complexity: lints::high_cyclomatic_complexity::HighCyclomaticComplexityLint,
    if_same_then_else: lints::if_same_then_else::IfSameThenElseLint,
    ifs_same_cond: lints::ifs_same_cond::IfsSameCondLint,
    incorrect_standard_library_use: lints::standard_library::StandardLibraryLint,
    invalid_lint_filter: lints::invalid_lint_filter::InvalidLintFilterLint,
    manual_table_clone: lints::manual_table_clone::ManualTableCloneLint,
    mismatched_arg_count: lints::mismatched_arg_count::MismatchedArgCountLint,
    multiple_statements: lints::multiple_statements::MultipleStatementsLint,
    must_use: lints::must_use::MustUseLint,
    parenthese_conditions: lints::parenthese_conditions::ParentheseConditionsLint,
    shadowing: lints::shadowing::ShadowingLint,
    suspicious_reverse_loop: lints::suspicious_reverse_loop::SuspiciousReverseLoopLint,
    type_check_inside_call: lints::type_check_inside_call::TypeCheckInsideCallLint,
    unbalanced_assignments: lints::unbalanced_assignments::UnbalancedAssignmentsLint,
    undefined_variable: lints::undefined_variable::UndefinedVariableLint,
    unscoped_variables: lints::unscoped_variables::UnscopedVariablesLint,
    unused_variable: lints::unused_variable::UnusedVariableLint,

    #[cfg(feature = "roblox")]
    {
        roblox_incorrect_color3_new_bounds: lints::roblox_incorrect_color3_new_bounds::Color3BoundsLint,
        roblox_incorrect_roact_usage: lints::roblox_incorrect_roact_usage::IncorrectRoactUsageLint,
    },
}
<|MERGE_RESOLUTION|>--- conflicted
+++ resolved
@@ -1,452 +1,443 @@
-#![recursion_limit = "1000"]
-#![cfg_attr(
-    feature = "force_exhaustive_checks",
-    feature(non_exhaustive_omitted_patterns_lint)
-)]
-use std::{
-    collections::HashMap,
-    error::Error,
-    fmt,
-    path::Path,
-    sync::{Arc, Mutex},
-};
-
-use full_moon::ast::Ast;
-use serde::{
-    de::{DeserializeOwned, Deserializer},
-    Deserialize,
-};
-
-mod ast_util;
-mod lint_filtering;
-pub mod lints;
-mod plugins;
-mod possible_std;
-pub mod standard_library;
-mod text;
-
-#[cfg(test)]
-mod test_util;
-
-#[cfg(test)]
-mod test_full_runs;
-
-use lints::{AstContext, Context, Diagnostic, Lint, Severity};
-use standard_library::StandardLibrary;
-
-#[derive(Debug)]
-pub enum CheckerError {
-    ConfigDeserializeError {
-        name: &'static str,
-        problem: Box<dyn Error>,
-    },
-
-    InvalidPlugin(Box<dyn Error>),
-
-    LintNewError {
-        name: &'static str,
-        problem: Box<dyn Error>,
-    },
-}
-
-impl fmt::Display for CheckerError {
-    fn fmt(&self, formatter: &mut fmt::Formatter) -> fmt::Result {
-        match &self {
-            CheckerError::ConfigDeserializeError { name, problem } => write!(
-                formatter,
-                "[{name}] Configuration was incorrectly formatted: {problem}",
-            ),
-
-            CheckerError::InvalidPlugin(error) => {
-                write!(formatter, "Couldn't load plugin: {error}")
-            }
-
-            CheckerError::LintNewError { name, problem } => write!(formatter, "[{name}] {problem}"),
-        }
-    }
-}
-
-impl Error for CheckerError {}
-
-#[derive(Deserialize)]
-#[serde(default)]
-#[serde(rename_all = "kebab-case")]
-pub struct CheckerConfig<V> {
-    pub config: HashMap<String, V>,
-    pub plugins: Vec<plugins::config::PluginConfig>,
-    #[serde(alias = "rules")]
-    pub lints: HashMap<String, LintVariation>,
-    pub std: Option<String>,
-    pub exclude: Vec<String>,
-
-    // Not locked behind Roblox feature so that selene.toml for Roblox will
-    // run even without it.
-    pub roblox_std_source: RobloxStdSource,
-}
-
-impl<V> CheckerConfig<V> {
-    // PLUGIN TODO: Don't allow escaping base
-    pub fn absolutize_paths(&mut self, base: &Path) {
-        for plugin in &mut self.plugins {
-            plugin.source = base.join(&plugin.source);
-        }
-    }
-
-    // Necessary because #[derive(Default)] would bind V: Default
-    pub fn std(&self) -> &str {
-        self.std.as_deref().unwrap_or("lua51")
-    }
-}
-
-impl<V> Default for CheckerConfig<V> {
-    fn default() -> Self {
-        CheckerConfig {
-            config: HashMap::new(),
-
-            lints: HashMap::new(),
-            plugins: Vec::new(),
-            std: None,
-            exclude: Vec::new(),
-
-            roblox_std_source: RobloxStdSource::default(),
-        }
-    }
-}
-
-#[derive(Clone, Copy, Debug, PartialEq, Eq, Deserialize)]
-#[serde(rename_all = "kebab-case")]
-pub enum LintVariation {
-    Allow,
-    Deny,
-    Warn,
-}
-
-impl LintVariation {
-    pub fn to_severity(self) -> Severity {
-        match self {
-            LintVariation::Allow => Severity::Allow,
-            LintVariation::Deny => Severity::Error,
-            LintVariation::Warn => Severity::Warning,
-        }
-    }
-}
-
-#[derive(Clone, Copy, Debug, PartialEq, Eq, Deserialize)]
-#[serde(rename_all = "kebab-case")]
-pub enum RobloxStdSource {
-    Floating,
-    Pinned,
-}
-
-impl Default for RobloxStdSource {
-    fn default() -> Self {
-        Self::Floating
-    }
-}
-
-pub struct Checker<V: 'static + DeserializeOwned> {
-    config: CheckerConfig<V>,
-    context: Context,
-    plugins: Vec<plugins::LuaPlugin>,
-
-    lints: Lints,
-}
-
-impl<V: 'static + DeserializeOwned> Checker<V> {
-    // TODO: Be more strict about config? Make sure all keys exist
-    pub fn new(
-        mut config: CheckerConfig<V>,
-        standard_library: StandardLibrary,
-    ) -> Result<Self, CheckerError>
-    where
-        V: for<'de> Deserializer<'de>,
-    {
-        Ok(Self {
-            context: Context {
-                standard_library,
-                standard_library_is_set: config.std.is_some(),
-            },
-
-            plugins: create_plugins_from_config(&config)?,
-
-            lints: Lints::new(&mut config)?,
-
-            config,
-        })
-    }
-
-    pub fn test_on(&self, ast: &Ast) -> Vec<CheckerDiagnostic> {
-        let ast_context = AstContext::from_ast(ast);
-        let mut diagnostics = self.lints.test_on(ast, self, &ast_context, &self.context);
-
-        self.run_plugins(&mut diagnostics, ast, &ast_context);
-
-        diagnostics = lint_filtering::filter_diagnostics(
-            ast,
-            diagnostics,
-            self.get_lint_severity(&self.lints.invalid_lint_filter, "invalid_lint_filter"),
-        );
-
-        diagnostics
-    }
-
-    pub fn get_lint_severity<L: Lint>(&self, _lint: &L, name: &'static str) -> Severity {
-        match self.config.lints.get(name) {
-            Some(variation) => variation.to_severity(),
-            None => L::SEVERITY,
-        }
-    }
-
-    fn run_plugins(
-        &self,
-        diagnostics: &mut Vec<CheckerDiagnostic>,
-        ast: &Ast,
-        ast_context: &AstContext,
-    ) {
-        if self.plugins.is_empty() {
-            return;
-        }
-
-        let lua_ast = Arc::new(Mutex::new(full_moon_lua_types::Ast::from(ast)));
-
-        for plugin in &self.plugins {
-            let plugin_name = plugin.full_name();
-
-            let plugin_pass = {
-                profiling::scope!(plugin_name);
-                plugin.pass(Arc::clone(&lua_ast), &self.context, ast_context)
-            };
-
-            match plugin_pass {
-                Ok(plugin_diagnostics) => {
-                    diagnostics.extend(&mut plugin_diagnostics.into_iter().map(|diagnostic| {
-                        CheckerDiagnostic {
-                            diagnostic,
-                            severity: match self.config.lints.get(&plugin_name) {
-                                Some(variation) => variation.to_severity(),
-                                None => plugin.severity(),
-                            },
-                        }
-                    }));
-                }
-
-                Err(error) => {
-                    diagnostics.push(CheckerDiagnostic {
-                        diagnostic: Diagnostic::new(
-                            plugin_name,
-                            format!("error running plugin: {error}"),
-                            // PLUGIN TODO: Support not pointing at anything in particular (and allow lint(message) to do the same)
-                            lints::Label::new((0, 0)),
-                        ),
-                        severity: Severity::Error,
-                    });
-                }
-            }
-        }
-    }
-}
-
-macro_rules! use_lints {
-    {
-        $(
-            $lint_name:ident: $lint_path:ty,
-        )+
-
-        $(
-            #[$meta:meta]
-            {
-                $($meta_lint_name:ident: $meta_lint_path:ty,)+
-            },
-        )+
-    } => {
-        lazy_static::lazy_static! {
-            static ref ALL_LINTS: Vec<&'static str> = vec![
-                $(
-                    stringify!($lint_name),
-                )+
-
-                $(
-                    $(
-                        #[$meta]
-                        stringify!($meta_lint_name),
-                    )+
-                )+
-            ];
-        }
-
-        pub struct Lints {
-            $(
-                pub $lint_name: $lint_path,
-            )+
-
-            $(
-                $(
-                    #[$meta]
-                    pub $meta_lint_name: $meta_lint_path,
-                )+
-            )+
-        }
-
-        impl Lints {
-            fn new<V: 'static + DeserializeOwned>(config: &mut CheckerConfig<V>) -> Result<Self, CheckerError>
-            where
-                V: for<'de> Deserializer<'de>,
-            {
-                macro_rules! lint_field {
-                    ($name:ident, $path:ty) => {{
-                        let lint_name = stringify!($name);
-
-                        let lint = <$path>::new({
-                            match config.config.remove(lint_name) {
-                                Some(entry_generic) => {
-                                    <$path as Lint>::Config::deserialize(entry_generic).map_err(|error| {
-                                        CheckerError::ConfigDeserializeError {
-                                            name: lint_name,
-                                            problem: Box::new(error),
-                                        }
-                                    })?
-                                }
-
-                                None => {
-                                    <$path as Lint>::Config::default()
-                                }
-                            }
-                        }).map_err(|error| {
-                            CheckerError::LintNewError {
-                                name: stringify!($name),
-                                problem: Box::new(error),
-                            }
-                        })?;
-
-                        lint
-                    }};
-                }
-
-                Ok(Self {
-                    $(
-                        $lint_name: {
-                            lint_field!($lint_name, $lint_path)
-                        },
-                    )+
-                    $(
-                        $(
-                            #[$meta]
-                            $meta_lint_name: {
-                                lint_field!($meta_lint_name, $meta_lint_path)
-                            },
-                        )+
-                    )+
-<<<<<<< HEAD
-=======
-
-                    context: Context {
-                        standard_library,
-                        user_set_standard_library: config.std.as_ref().map(|std_text| {
-                            std_text.split('+').map(ToOwned::to_owned).collect()
-                        }),
-                    },
-
-                    config,
->>>>>>> fe179712
-                })
-            }
-
-            fn test_on<V: 'static + DeserializeOwned>(&self, ast: &Ast, checker: &Checker<V>, ast_context: &AstContext, context: &Context) -> Vec<CheckerDiagnostic> {
-                let mut diagnostics = Vec::new();
-
-                macro_rules! check_lint {
-                    ($name:ident) => {
-                        let lint = &self.$name;
-
-                        let lint_pass = {
-                            profiling::scope!(&format!("lint: {}", stringify!($name)));
-                            lint.pass(ast, context, ast_context)
-                        };
-
-                        diagnostics.extend(&mut lint_pass.into_iter().map(|diagnostic| {
-                            CheckerDiagnostic {
-                                diagnostic,
-                                severity: checker.get_lint_severity(lint, stringify!($name)),
-                            }
-                        }));
-                    };
-                }
-
-                $(
-                    check_lint!($lint_name);
-                )+
-
-                $(
-                    $(
-                        #[$meta]
-                        {
-                            check_lint!($meta_lint_name);
-                        }
-                    )+
-                )+
-
-                diagnostics
-            }
-        }
-    };
-}
-
-fn create_plugins_from_config<V>(
-    config: &CheckerConfig<V>,
-) -> Result<Vec<plugins::LuaPlugin>, CheckerError> {
-    let mut plugins = Vec::new();
-
-    for plugin_config in &config.plugins {
-        plugins.push(
-            plugins::LuaPlugin::new(plugin_config)
-                .map_err(|error| CheckerError::InvalidPlugin(error))?,
-        );
-    }
-
-    Ok(plugins)
-}
-
-#[derive(Debug)]
-pub struct CheckerDiagnostic {
-    pub diagnostic: Diagnostic,
-    pub severity: Severity,
-}
-
-pub fn lint_exists(name: &str) -> bool {
-    ALL_LINTS.contains(&name)
-}
-
-use_lints! {
-    almost_swapped: lints::almost_swapped::AlmostSwappedLint,
-    bad_string_escape: lints::bad_string_escape::BadStringEscapeLint,
-    compare_nan: lints::compare_nan::CompareNanLint,
-    constant_table_comparison: lints::constant_table_comparison::ConstantTableComparisonLint,
-    deprecated: lints::deprecated::DeprecatedLint,
-    divide_by_zero: lints::divide_by_zero::DivideByZeroLint,
-    duplicate_keys: lints::duplicate_keys::DuplicateKeysLint,
-    empty_if: lints::empty_if::EmptyIfLint,
-    global_usage: lints::global_usage::GlobalLint,
-    high_cyclomatic_complexity: lints::high_cyclomatic_complexity::HighCyclomaticComplexityLint,
-    if_same_then_else: lints::if_same_then_else::IfSameThenElseLint,
-    ifs_same_cond: lints::ifs_same_cond::IfsSameCondLint,
-    incorrect_standard_library_use: lints::standard_library::StandardLibraryLint,
-    invalid_lint_filter: lints::invalid_lint_filter::InvalidLintFilterLint,
-    manual_table_clone: lints::manual_table_clone::ManualTableCloneLint,
-    mismatched_arg_count: lints::mismatched_arg_count::MismatchedArgCountLint,
-    multiple_statements: lints::multiple_statements::MultipleStatementsLint,
-    must_use: lints::must_use::MustUseLint,
-    parenthese_conditions: lints::parenthese_conditions::ParentheseConditionsLint,
-    shadowing: lints::shadowing::ShadowingLint,
-    suspicious_reverse_loop: lints::suspicious_reverse_loop::SuspiciousReverseLoopLint,
-    type_check_inside_call: lints::type_check_inside_call::TypeCheckInsideCallLint,
-    unbalanced_assignments: lints::unbalanced_assignments::UnbalancedAssignmentsLint,
-    undefined_variable: lints::undefined_variable::UndefinedVariableLint,
-    unscoped_variables: lints::unscoped_variables::UnscopedVariablesLint,
-    unused_variable: lints::unused_variable::UnusedVariableLint,
-
-    #[cfg(feature = "roblox")]
-    {
-        roblox_incorrect_color3_new_bounds: lints::roblox_incorrect_color3_new_bounds::Color3BoundsLint,
-        roblox_incorrect_roact_usage: lints::roblox_incorrect_roact_usage::IncorrectRoactUsageLint,
-    },
-}
+#![recursion_limit = "1000"]
+#![cfg_attr(
+    feature = "force_exhaustive_checks",
+    feature(non_exhaustive_omitted_patterns_lint)
+)]
+use std::{
+    collections::HashMap,
+    error::Error,
+    fmt,
+    path::Path,
+    sync::{Arc, Mutex},
+};
+
+use full_moon::ast::Ast;
+use serde::{
+    de::{DeserializeOwned, Deserializer},
+    Deserialize,
+};
+
+mod ast_util;
+mod lint_filtering;
+pub mod lints;
+mod plugins;
+mod possible_std;
+pub mod standard_library;
+mod text;
+
+#[cfg(test)]
+mod test_util;
+
+#[cfg(test)]
+mod test_full_runs;
+
+use lints::{AstContext, Context, Diagnostic, Lint, Severity};
+use standard_library::StandardLibrary;
+
+#[derive(Debug)]
+pub enum CheckerError {
+    ConfigDeserializeError {
+        name: &'static str,
+        problem: Box<dyn Error>,
+    },
+
+    InvalidPlugin(Box<dyn Error>),
+
+    LintNewError {
+        name: &'static str,
+        problem: Box<dyn Error>,
+    },
+}
+
+impl fmt::Display for CheckerError {
+    fn fmt(&self, formatter: &mut fmt::Formatter) -> fmt::Result {
+        match &self {
+            CheckerError::ConfigDeserializeError { name, problem } => write!(
+                formatter,
+                "[{name}] Configuration was incorrectly formatted: {problem}",
+            ),
+
+            CheckerError::InvalidPlugin(error) => {
+                write!(formatter, "Couldn't load plugin: {error}")
+            }
+
+            CheckerError::LintNewError { name, problem } => write!(formatter, "[{name}] {problem}"),
+        }
+    }
+}
+
+impl Error for CheckerError {}
+
+#[derive(Deserialize)]
+#[serde(default)]
+#[serde(rename_all = "kebab-case")]
+pub struct CheckerConfig<V> {
+    pub config: HashMap<String, V>,
+    pub plugins: Vec<plugins::config::PluginConfig>,
+    #[serde(alias = "rules")]
+    pub lints: HashMap<String, LintVariation>,
+    pub std: Option<String>,
+    pub exclude: Vec<String>,
+
+    // Not locked behind Roblox feature so that selene.toml for Roblox will
+    // run even without it.
+    pub roblox_std_source: RobloxStdSource,
+}
+
+impl<V> CheckerConfig<V> {
+    // PLUGIN TODO: Don't allow escaping base
+    pub fn absolutize_paths(&mut self, base: &Path) {
+        for plugin in &mut self.plugins {
+            plugin.source = base.join(&plugin.source);
+        }
+    }
+
+    // Necessary because #[derive(Default)] would bind V: Default
+    pub fn std(&self) -> &str {
+        self.std.as_deref().unwrap_or("lua51")
+    }
+}
+
+impl<V> Default for CheckerConfig<V> {
+    fn default() -> Self {
+        CheckerConfig {
+            config: HashMap::new(),
+
+            lints: HashMap::new(),
+            plugins: Vec::new(),
+            std: None,
+            exclude: Vec::new(),
+
+            roblox_std_source: RobloxStdSource::default(),
+        }
+    }
+}
+
+#[derive(Clone, Copy, Debug, PartialEq, Eq, Deserialize)]
+#[serde(rename_all = "kebab-case")]
+pub enum LintVariation {
+    Allow,
+    Deny,
+    Warn,
+}
+
+impl LintVariation {
+    pub fn to_severity(self) -> Severity {
+        match self {
+            LintVariation::Allow => Severity::Allow,
+            LintVariation::Deny => Severity::Error,
+            LintVariation::Warn => Severity::Warning,
+        }
+    }
+}
+
+#[derive(Clone, Copy, Debug, PartialEq, Eq, Deserialize)]
+#[serde(rename_all = "kebab-case")]
+pub enum RobloxStdSource {
+    Floating,
+    Pinned,
+}
+
+impl Default for RobloxStdSource {
+    fn default() -> Self {
+        Self::Floating
+    }
+}
+
+pub struct Checker<V: 'static + DeserializeOwned> {
+    config: CheckerConfig<V>,
+    context: Context,
+    plugins: Vec<plugins::LuaPlugin>,
+
+    lints: Lints,
+}
+
+impl<V: 'static + DeserializeOwned> Checker<V> {
+    // TODO: Be more strict about config? Make sure all keys exist
+    pub fn new(
+        mut config: CheckerConfig<V>,
+        standard_library: StandardLibrary,
+    ) -> Result<Self, CheckerError>
+    where
+        V: for<'de> Deserializer<'de>,
+    {
+        Ok(Self {
+            context: Context {
+                standard_library,
+                user_set_standard_library: config
+                    .std
+                    .as_ref()
+                    .map(|std_text| std_text.split('+').map(ToOwned::to_owned).collect()),
+            },
+
+            plugins: create_plugins_from_config(&config)?,
+
+            lints: Lints::new(&mut config)?,
+
+            config,
+        })
+    }
+
+    pub fn test_on(&self, ast: &Ast) -> Vec<CheckerDiagnostic> {
+        let ast_context = AstContext::from_ast(ast);
+        let mut diagnostics = self.lints.test_on(ast, self, &ast_context, &self.context);
+
+        self.run_plugins(&mut diagnostics, ast, &ast_context);
+
+        diagnostics = lint_filtering::filter_diagnostics(
+            ast,
+            diagnostics,
+            self.get_lint_severity(&self.lints.invalid_lint_filter, "invalid_lint_filter"),
+        );
+
+        diagnostics
+    }
+
+    pub fn get_lint_severity<L: Lint>(&self, _lint: &L, name: &'static str) -> Severity {
+        match self.config.lints.get(name) {
+            Some(variation) => variation.to_severity(),
+            None => L::SEVERITY,
+        }
+    }
+
+    fn run_plugins(
+        &self,
+        diagnostics: &mut Vec<CheckerDiagnostic>,
+        ast: &Ast,
+        ast_context: &AstContext,
+    ) {
+        if self.plugins.is_empty() {
+            return;
+        }
+
+        let lua_ast = Arc::new(Mutex::new(full_moon_lua_types::Ast::from(ast)));
+
+        for plugin in &self.plugins {
+            let plugin_name = plugin.full_name();
+
+            let plugin_pass = {
+                profiling::scope!(plugin_name);
+                plugin.pass(Arc::clone(&lua_ast), &self.context, ast_context)
+            };
+
+            match plugin_pass {
+                Ok(plugin_diagnostics) => {
+                    diagnostics.extend(&mut plugin_diagnostics.into_iter().map(|diagnostic| {
+                        CheckerDiagnostic {
+                            diagnostic,
+                            severity: match self.config.lints.get(&plugin_name) {
+                                Some(variation) => variation.to_severity(),
+                                None => plugin.severity(),
+                            },
+                        }
+                    }));
+                }
+
+                Err(error) => {
+                    diagnostics.push(CheckerDiagnostic {
+                        diagnostic: Diagnostic::new(
+                            plugin_name,
+                            format!("error running plugin: {error}"),
+                            // PLUGIN TODO: Support not pointing at anything in particular (and allow lint(message) to do the same)
+                            lints::Label::new((0, 0)),
+                        ),
+                        severity: Severity::Error,
+                    });
+                }
+            }
+        }
+    }
+}
+
+macro_rules! use_lints {
+    {
+        $(
+            $lint_name:ident: $lint_path:ty,
+        )+
+
+        $(
+            #[$meta:meta]
+            {
+                $($meta_lint_name:ident: $meta_lint_path:ty,)+
+            },
+        )+
+    } => {
+        lazy_static::lazy_static! {
+            static ref ALL_LINTS: Vec<&'static str> = vec![
+                $(
+                    stringify!($lint_name),
+                )+
+
+                $(
+                    $(
+                        #[$meta]
+                        stringify!($meta_lint_name),
+                    )+
+                )+
+            ];
+        }
+
+        pub struct Lints {
+            $(
+                pub $lint_name: $lint_path,
+            )+
+
+            $(
+                $(
+                    #[$meta]
+                    pub $meta_lint_name: $meta_lint_path,
+                )+
+            )+
+        }
+
+        impl Lints {
+            fn new<V: 'static + DeserializeOwned>(config: &mut CheckerConfig<V>) -> Result<Self, CheckerError>
+            where
+                V: for<'de> Deserializer<'de>,
+            {
+                macro_rules! lint_field {
+                    ($name:ident, $path:ty) => {{
+                        let lint_name = stringify!($name);
+
+                        let lint = <$path>::new({
+                            match config.config.remove(lint_name) {
+                                Some(entry_generic) => {
+                                    <$path as Lint>::Config::deserialize(entry_generic).map_err(|error| {
+                                        CheckerError::ConfigDeserializeError {
+                                            name: lint_name,
+                                            problem: Box::new(error),
+                                        }
+                                    })?
+                                }
+
+                                None => {
+                                    <$path as Lint>::Config::default()
+                                }
+                            }
+                        }).map_err(|error| {
+                            CheckerError::LintNewError {
+                                name: stringify!($name),
+                                problem: Box::new(error),
+                            }
+                        })?;
+
+                        lint
+                    }};
+                }
+
+                Ok(Self {
+                    $(
+                        $lint_name: {
+                            lint_field!($lint_name, $lint_path)
+                        },
+                    )+
+                    $(
+                        $(
+                            #[$meta]
+                            $meta_lint_name: {
+                                lint_field!($meta_lint_name, $meta_lint_path)
+                            },
+                        )+
+                    )+
+                })
+            }
+
+            fn test_on<V: 'static + DeserializeOwned>(&self, ast: &Ast, checker: &Checker<V>, ast_context: &AstContext, context: &Context) -> Vec<CheckerDiagnostic> {
+                let mut diagnostics = Vec::new();
+
+                macro_rules! check_lint {
+                    ($name:ident) => {
+                        let lint = &self.$name;
+
+                        let lint_pass = {
+                            profiling::scope!(&format!("lint: {}", stringify!($name)));
+                            lint.pass(ast, context, ast_context)
+                        };
+
+                        diagnostics.extend(&mut lint_pass.into_iter().map(|diagnostic| {
+                            CheckerDiagnostic {
+                                diagnostic,
+                                severity: checker.get_lint_severity(lint, stringify!($name)),
+                            }
+                        }));
+                    };
+                }
+
+                $(
+                    check_lint!($lint_name);
+                )+
+
+                $(
+                    $(
+                        #[$meta]
+                        {
+                            check_lint!($meta_lint_name);
+                        }
+                    )+
+                )+
+
+                diagnostics
+            }
+        }
+    };
+}
+
+fn create_plugins_from_config<V>(
+    config: &CheckerConfig<V>,
+) -> Result<Vec<plugins::LuaPlugin>, CheckerError> {
+    let mut plugins = Vec::new();
+
+    for plugin_config in &config.plugins {
+        plugins.push(
+            plugins::LuaPlugin::new(plugin_config)
+                .map_err(|error| CheckerError::InvalidPlugin(error))?,
+        );
+    }
+
+    Ok(plugins)
+}
+
+#[derive(Debug)]
+pub struct CheckerDiagnostic {
+    pub diagnostic: Diagnostic,
+    pub severity: Severity,
+}
+
+pub fn lint_exists(name: &str) -> bool {
+    ALL_LINTS.contains(&name)
+}
+
+use_lints! {
+    almost_swapped: lints::almost_swapped::AlmostSwappedLint,
+    bad_string_escape: lints::bad_string_escape::BadStringEscapeLint,
+    compare_nan: lints::compare_nan::CompareNanLint,
+    constant_table_comparison: lints::constant_table_comparison::ConstantTableComparisonLint,
+    deprecated: lints::deprecated::DeprecatedLint,
+    divide_by_zero: lints::divide_by_zero::DivideByZeroLint,
+    duplicate_keys: lints::duplicate_keys::DuplicateKeysLint,
+    empty_if: lints::empty_if::EmptyIfLint,
+    global_usage: lints::global_usage::GlobalLint,
+    high_cyclomatic_complexity: lints::high_cyclomatic_complexity::HighCyclomaticComplexityLint,
+    if_same_then_else: lints::if_same_then_else::IfSameThenElseLint,
+    ifs_same_cond: lints::ifs_same_cond::IfsSameCondLint,
+    incorrect_standard_library_use: lints::standard_library::StandardLibraryLint,
+    invalid_lint_filter: lints::invalid_lint_filter::InvalidLintFilterLint,
+    manual_table_clone: lints::manual_table_clone::ManualTableCloneLint,
+    mismatched_arg_count: lints::mismatched_arg_count::MismatchedArgCountLint,
+    multiple_statements: lints::multiple_statements::MultipleStatementsLint,
+    must_use: lints::must_use::MustUseLint,
+    parenthese_conditions: lints::parenthese_conditions::ParentheseConditionsLint,
+    shadowing: lints::shadowing::ShadowingLint,
+    suspicious_reverse_loop: lints::suspicious_reverse_loop::SuspiciousReverseLoopLint,
+    type_check_inside_call: lints::type_check_inside_call::TypeCheckInsideCallLint,
+    unbalanced_assignments: lints::unbalanced_assignments::UnbalancedAssignmentsLint,
+    undefined_variable: lints::undefined_variable::UndefinedVariableLint,
+    unscoped_variables: lints::unscoped_variables::UnscopedVariablesLint,
+    unused_variable: lints::unused_variable::UnusedVariableLint,
+
+    #[cfg(feature = "roblox")]
+    {
+        roblox_incorrect_color3_new_bounds: lints::roblox_incorrect_color3_new_bounds::Color3BoundsLint,
+        roblox_incorrect_roact_usage: lints::roblox_incorrect_roact_usage::IncorrectRoactUsageLint,
+    },
+}